--- conflicted
+++ resolved
@@ -55,7 +55,6 @@
 		return src
 	})
 
-<<<<<<< HEAD
 	filePreprocessor := bstream.PreprocessFunc(func(blk *bstream.Block) (interface{}, error) {
 		if blockFilter != nil {
 			err := blockFilter(blk)
@@ -67,14 +66,8 @@
 		return preprocessor(blk)
 	})
 
-	archivedBlockSourceFactory := bstream.SourceFromNumFactory(func(startBlockNum uint64, h bstream.Handler) bstream.Source {
-		src := bstream.NewFileSource(blocksStore, startBlockNum, 1, filePreprocessor, h)
-		src.SetLogger(zlog)
-		return src
-=======
 	fileSourceFactory := bstream.SourceFromNumFactory(func(startBlockNum uint64, h bstream.Handler) bstream.Source {
-		return bstream.NewFileSource(blocksStore, startBlockNum, 1, preprocessor, h)
->>>>>>> e7bc5a32
+		return bstream.NewFileSource(blocksStore, startBlockNum, 1, filePreprocessor, h)
 	})
 
 	logger := zlog.Named("hub")
