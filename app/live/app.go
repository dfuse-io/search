--- conflicted
+++ resolved
@@ -27,7 +27,6 @@
 	"github.com/dfuse-io/dmesh"
 	dmeshClient "github.com/dfuse-io/dmesh/client"
 	"github.com/dfuse-io/dstore"
-	pbblockmeta "github.com/dfuse-io/pbgo/dfuse/blockmeta/v1"
 	pbheadinfo "github.com/dfuse-io/pbgo/dfuse/headinfo/v1"
 	pbhealth "github.com/dfuse-io/pbgo/grpc/health/v1"
 	"github.com/dfuse-io/search"
@@ -121,18 +120,8 @@
 		return fmt.Errorf("getting blockmeta headinfo client: %w", err)
 	}
 	headinfoCli := pbheadinfo.NewHeadInfoClient(conn)
-<<<<<<< HEAD
-	blockMetaClient, err := pbblockmeta.NewClient(a.config.BlockmetaAddr)
-	if err != nil {
-		return fmt.Errorf("new block meta client: %w", err)
-	}
-
-	zlog.Info("blockemta setup getting start block")
-	startBlock, err := a.getStartBlock(context.Background(), a.modules.Dmesh, headinfoCli, blockMetaClient)
-=======
 	zlog.Info("blockmeta setup getting start block")
-	startBlock, err := a.getStartBlock(a.modules.Dmesh, headinfoCli)
->>>>>>> ee951c61
+	startBlock, err := a.getStartBlock(context.Background(), a.modules.Dmesh, headinfoCli)
 	if err != nil {
 		if err == LiveAppStartAborted {
 			return nil
@@ -214,11 +203,7 @@
 	return blk
 }
 
-<<<<<<< HEAD
-func (a *App) getStartBlock(ctx context.Context, dmesh dmeshClient.SearchClient, headinfoCli pbheadinfo.HeadInfoClient, blockIDClient *pbblockmeta.Client) (startBlockRef bstream.BlockRef, err error) {
-=======
-func (a *App) getStartBlock(dmesh dmeshClient.SearchClient, blockmetaCli pbheadinfo.HeadInfoClient) (startBlockRef bstream.BlockRef, err error) {
-
+func (a *App) getStartBlock(ctx context.Context, dmesh dmeshClient.SearchClient, blockmetaCli pbheadinfo.HeadInfoClient) (startBlockRef bstream.BlockRef, err error) {
 	tracker := bstream.NewTracker(a.config.StartBlockDriftTolerance) // NOTE ?: compute based on archive shard size?
 	// AddResolver, going to blockmeta or blocks logs, as before.. see other implementations.
 	// AddGetter(Target("highest-archive-head"), dmesh.FetchHeadFromTier("t12")), the getter should go through all the ARCHIVE (non-live), and return the HIGHEST HEAD/LIB from those archives.
@@ -226,9 +211,6 @@
 	// AddGetter(NetworkHeadTarget, LIBBlockRefGetter(blockmetaAddr, NETWORK))
 	// AddGetter(NetworkHeadTarget, LIBBlockRefGetter(blockmetaAddr, STREAM)) // second best thing
 
-	ctx := context.Background()
->>>>>>> ee951c61
-
 	sleepTime := time.Duration(0)
 	for {
 		if a.IsTerminating() {
@@ -239,39 +221,6 @@
 		time.Sleep(sleepTime)
 		sleepTime = time.Second * 5
 
-<<<<<<< HEAD
-		fromStream := libFromHeadInfo(headinfoCli, pbheadinfo.HeadInfoRequest_STREAM)
-		if fromStream != nil && fromStream.ID() != "" && fromStream.Num() < a.config.StartBlockDriftTolerance {
-			// we are at the beginning of the chain we can start if block num < the drift tolerance
-			zlog.Info("stream at the beginning of chain, archive not ready, using stream", zap.Uint64("block_num", fromStream.Num()), zap.String("block_id", fromStream.ID()))
-			idResponse, err := blockIDClient.BlockNumToID(ctx, bstream.GetProtocolFirstStreamableBlock)
-			if err != nil {
-				zlog.Error("failed to get block id for", zap.Uint64("first_streamable_block", bstream.GetProtocolFirstStreamableBlock), zap.Error(err))
-				continue
-			}
-			return bstream.NewBlockRef(idResponse.Id, bstream.GetProtocolFirstStreamableBlock), nil
-		}
-
-		fromArchive := startBlockFromDmesh(dmesh)
-		if fromArchive == nil {
-			zlog.Info("waiting for archive to appear before starting")
-			continue
-		}
-
-		if fromStream == nil {
-			zlog.Info("waiting for headinfo service to appear before starting")
-			continue
-		}
-
-		fromNetwork := libFromHeadInfo(headinfoCli, pbheadinfo.HeadInfoRequest_NETWORK)
-		if fromNetwork == nil {
-			if fromStream.Num() >= fromArchive.Num() &&
-				fromStream.Num()-fromArchive.Num() < a.config.StartBlockDriftTolerance {
-				zlog.Warn("no network head info, but archive head is close to stream LIB, starting from archive LIB")
-				return fromArchive, nil
-			}
-			zlog.Debug("waiting because network LIB is unavailable and archive is too far from stream LIB")
-=======
 		networkNearDmesh, err := tracker.IsNear(ctx, bstream.Target("highest-archive-head"), bstream.NetworkHeadTarget)
 		if err == bstream.ErrTrackerBlockNotFound {
 			zlog.Info("archive-head to network head delta not found yet")
@@ -283,7 +232,6 @@
 		}
 
 		if !networkNearDmesh {
->>>>>>> ee951c61
 			continue
 		}
 
